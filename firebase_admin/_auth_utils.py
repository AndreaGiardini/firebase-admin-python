# Copyright 2018 Google Inc.
#
# Licensed under the Apache License, Version 2.0 (the "License");
# you may not use this file except in compliance with the License.
# You may obtain a copy of the License at
#
#     http://www.apache.org/licenses/LICENSE-2.0
#
# Unless required by applicable law or agreed to in writing, software
# distributed under the License is distributed on an "AS IS" BASIS,
# WITHOUT WARRANTIES OR CONDITIONS OF ANY KIND, either express or implied.
# See the License for the specific language governing permissions and
# limitations under the License.

"""Firebase auth utils."""

import json
import re
from urllib import parse

from firebase_admin import exceptions
from firebase_admin import _utils

from firebase_admin import exceptions
from firebase_admin import _utils


MAX_CLAIMS_PAYLOAD_SIZE = 1000
RESERVED_CLAIMS = set([
    'acr', 'amr', 'at_hash', 'aud', 'auth_time', 'azp', 'cnf', 'c_hash', 'exp', 'iat',
    'iss', 'jti', 'nbf', 'nonce', 'sub', 'firebase',
])
VALID_EMAIL_ACTION_TYPES = set(['VERIFY_EMAIL', 'EMAIL_SIGNIN', 'PASSWORD_RESET'])


def validate_uid(uid, required=False):
    if uid is None and not required:
        return None
    if not isinstance(uid, str) or not uid or len(uid) > 128:
        raise ValueError(
            'Invalid uid: "{0}". The uid must be a non-empty string with no more than 128 '
            'characters.'.format(uid))
    return uid

def validate_email(email, required=False):
    if email is None and not required:
        return None
    if not isinstance(email, str) or not email:
        raise ValueError(
            'Invalid email: "{0}". Email must be a non-empty string.'.format(email))
    parts = email.split('@')
    if len(parts) != 2 or not parts[0] or not parts[1]:
        raise ValueError('Malformed email address string: "{0}".'.format(email))
    return email

def validate_phone(phone, required=False):
    """Validates the specified phone number.

    Phone number vlidation is very lax here. Backend will enforce E.164 spec compliance, and
    normalize accordingly. Here we check if the number starts with + sign, and contains at
    least one alphanumeric character.
    """
    if phone is None and not required:
        return None
    if not isinstance(phone, str) or not phone:
        raise ValueError('Invalid phone number: "{0}". Phone number must be a non-empty '
                         'string.'.format(phone))
    if not phone.startswith('+') or not re.search('[a-zA-Z0-9]', phone):
        raise ValueError('Invalid phone number: "{0}". Phone number must be a valid, E.164 '
                         'compliant identifier.'.format(phone))
    return phone

def validate_password(password, required=False):
    if password is None and not required:
        return None
    if not isinstance(password, str) or len(password) < 6:
        raise ValueError(
            'Invalid password string. Password must be a string at least 6 characters long.')
    return password

def validate_bytes(value, label, required=False):
    if value is None and not required:
        return None
    if not isinstance(value, bytes) or not value:
        raise ValueError('{0} must be a non-empty byte sequence.'.format(label))
    return value

def validate_display_name(display_name, required=False):
    if display_name is None and not required:
        return None
    if not isinstance(display_name, str) or not display_name:
        raise ValueError(
            'Invalid display name: "{0}". Display name must be a non-empty '
            'string.'.format(display_name))
    return display_name

def validate_provider_id(provider_id, required=True):
    if provider_id is None and not required:
        return None
    if not isinstance(provider_id, str) or not provider_id:
        raise ValueError(
            'Invalid provider ID: "{0}". Provider ID must be a non-empty '
            'string.'.format(provider_id))
    return provider_id

def validate_photo_url(photo_url, required=False):
    """Parses and validates the given URL string."""
    if photo_url is None and not required:
        return None
    if not isinstance(photo_url, str) or not photo_url:
        raise ValueError(
            'Invalid photo URL: "{0}". Photo URL must be a non-empty '
            'string.'.format(photo_url))
    try:
        parsed = parse.urlparse(photo_url)
        if not parsed.netloc:
            raise ValueError('Malformed photo URL: "{0}".'.format(photo_url))
        return photo_url
    except Exception:
        raise ValueError('Malformed photo URL: "{0}".'.format(photo_url))

def validate_timestamp(timestamp, label, required=False):
    """Validates the given timestamp value. Timestamps must be positive integers."""
    if timestamp is None and not required:
        return None
    if isinstance(timestamp, bool):
        raise ValueError('Boolean value specified as timestamp.')
    try:
        timestamp_int = int(timestamp)
    except TypeError:
        raise ValueError('Invalid type for timestamp value: {0}.'.format(timestamp))
    else:
        if timestamp_int != timestamp:
            raise ValueError('{0} must be a numeric value and a whole number.'.format(label))
        if timestamp_int <= 0:
            raise ValueError('{0} timestamp must be a positive interger.'.format(label))
        return timestamp_int

def validate_int(value, label, low=None, high=None):
    """Validates that the given value represents an integer.

    There are several ways to represent an integer in Python (e.g. 2, 2L, 2.0). This method allows
    for all such representations except for booleans. Booleans also behave like integers, but
    always translate to 1 and 0. Passing a boolean to an API that expects integers is most likely
    a developer error.
    """
    if value is None or isinstance(value, bool):
        raise ValueError('Invalid type for integer value: {0}.'.format(value))
    try:
        val_int = int(value)
    except TypeError:
        raise ValueError('Invalid type for integer value: {0}.'.format(value))
    else:
        if val_int != value:
            # This will be True for non-numeric values like '2' and non-whole numbers like 2.5.
            raise ValueError('{0} must be a numeric value and a whole number.'.format(label))
        if low is not None and val_int < low:
            raise ValueError('{0} must not be smaller than {1}.'.format(label, low))
        if high is not None and val_int > high:
            raise ValueError('{0} must not be larger than {1}.'.format(label, high))
        return val_int

def validate_custom_claims(custom_claims, required=False):
    """Validates the specified custom claims.

    Custom claims must be specified as a JSON string. The string must not exceed 1000
    characters, and the parsed JSON payload must not contain reserved JWT claims.
    """
    if custom_claims is None and not required:
        return None
    claims_str = str(custom_claims)
    if len(claims_str) > MAX_CLAIMS_PAYLOAD_SIZE:
        raise ValueError(
            'Custom claims payload must not exceed {0} characters.'.format(
                MAX_CLAIMS_PAYLOAD_SIZE))
    try:
        parsed = json.loads(claims_str)
    except Exception:
        raise ValueError('Failed to parse custom claims string as JSON.')

    if not isinstance(parsed, dict):
        raise ValueError('Custom claims must be parseable as a JSON object.')
    invalid_claims = RESERVED_CLAIMS.intersection(set(parsed.keys()))
    if len(invalid_claims) > 1:
        joined = ', '.join(sorted(invalid_claims))
        raise ValueError('Claims "{0}" are reserved, and must not be set.'.format(joined))
    if len(invalid_claims) == 1:
        raise ValueError(
            'Claim "{0}" is reserved, and must not be set.'.format(invalid_claims.pop()))
    return claims_str

def validate_action_type(action_type):
    if action_type not in VALID_EMAIL_ACTION_TYPES:
        raise ValueError('Invalid action type provided action_type: {0}. \
            Valid values are {1}'.format(action_type, ', '.join(VALID_EMAIL_ACTION_TYPES)))
    return action_type


class UidAlreadyExistsError(exceptions.AlreadyExistsError):
    """The user with the provided uid already exists."""

    default_message = 'The user with the provided uid already exists'

    def __init__(self, message, cause, http_response):
        exceptions.AlreadyExistsError.__init__(self, message, cause, http_response)


class EmailAlreadyExistsError(exceptions.AlreadyExistsError):
    """The user with the provided email already exists."""

    default_message = 'The user with the provided email already exists'

    def __init__(self, message, cause, http_response):
        exceptions.AlreadyExistsError.__init__(self, message, cause, http_response)


<<<<<<< HEAD
=======
class InsufficientPermissionError(exceptions.PermissionDeniedError):
    """The credential used to initialize the SDK lacks required permissions."""

    default_message = ('The credential used to initialize the SDK has insufficient '
                       'permissions to perform the requested operation. See '
                       'https://firebase.google.com/docs/admin/setup for details '
                       'on how to initialize the Admin SDK with appropriate permissions')

    def __init__(self, message, cause, http_response):
        exceptions.PermissionDeniedError.__init__(self, message, cause, http_response)


>>>>>>> ffebd3cd
class InvalidDynamicLinkDomainError(exceptions.InvalidArgumentError):
    """Dynamic link domain in ActionCodeSettings is not authorized."""

    default_message = 'Dynamic link domain specified in ActionCodeSettings is not authorized'

    def __init__(self, message, cause, http_response):
        exceptions.InvalidArgumentError.__init__(self, message, cause, http_response)


class InvalidIdTokenError(exceptions.InvalidArgumentError):
    """The provided ID token is not a valid Firebase ID token."""

    default_message = 'The provided ID token is invalid'

    def __init__(self, message, cause=None, http_response=None):
        exceptions.InvalidArgumentError.__init__(self, message, cause, http_response)


class PhoneNumberAlreadyExistsError(exceptions.AlreadyExistsError):
    """The user with the provided phone number already exists."""

    default_message = 'The user with the provided phone number already exists'

    def __init__(self, message, cause, http_response):
        exceptions.AlreadyExistsError.__init__(self, message, cause, http_response)


class UnexpectedResponseError(exceptions.UnknownError):
    """Backend service responded with an unexpected or malformed response."""

    def __init__(self, message, cause=None, http_response=None):
        exceptions.UnknownError.__init__(self, message, cause, http_response)


class UserNotFoundError(exceptions.NotFoundError):
    """No user record found for the specified identifier."""

    default_message = 'No user record found for the given identifier'

    def __init__(self, message, cause=None, http_response=None):
        exceptions.NotFoundError.__init__(self, message, cause, http_response)


_CODE_TO_EXC_TYPE = {
    'DUPLICATE_EMAIL': EmailAlreadyExistsError,
    'DUPLICATE_LOCAL_ID': UidAlreadyExistsError,
<<<<<<< HEAD
=======
    'EMAIL_EXISTS': EmailAlreadyExistsError,
    'INSUFFICIENT_PERMISSION': InsufficientPermissionError,
>>>>>>> ffebd3cd
    'INVALID_DYNAMIC_LINK_DOMAIN': InvalidDynamicLinkDomainError,
    'INVALID_ID_TOKEN': InvalidIdTokenError,
    'PHONE_NUMBER_EXISTS': PhoneNumberAlreadyExistsError,
    'USER_NOT_FOUND': UserNotFoundError,
}


def handle_auth_backend_error(error):
    """Converts a requests error received from the Firebase Auth service into a FirebaseError."""
    if error.response is None:
        raise _utils.handle_requests_error(error)

    code, custom_message = _parse_error_body(error.response)
    if not code:
        msg = 'Unexpected error response: {0}'.format(error.response.content.decode())
        raise _utils.handle_requests_error(error, message=msg)

    exc_type = _CODE_TO_EXC_TYPE.get(code)
    msg = _build_error_message(code, exc_type, custom_message)
    if not exc_type:
        return _utils.handle_requests_error(error, message=msg)

    return exc_type(msg, cause=error, http_response=error.response)


def _parse_error_body(response):
    """Parses the given error response to extract Auth error code and message."""
    error_dict = {}
    try:
        parsed_body = response.json()
        if isinstance(parsed_body, dict):
            error_dict = parsed_body.get('error', {})
    except ValueError:
        pass

    # Auth error response format: {"error": {"message": "AUTH_ERROR_CODE: Optional text"}}
    code = error_dict.get('message') if isinstance(error_dict, dict) else None
    custom_message = None
    if code:
        separator = code.find(':')
        if separator != -1:
            custom_message = code[separator + 1:].strip()
            code = code[:separator]

    return code, custom_message


def _build_error_message(code, exc_type, custom_message):
    default_message = exc_type.default_message if (
        exc_type and hasattr(exc_type, 'default_message')) else 'Error while calling Auth service'
    ext = ' {0}'.format(custom_message) if custom_message else ''
    return '{0} ({1}).{2}'.format(default_message, code, ext)<|MERGE_RESOLUTION|>--- conflicted
+++ resolved
@@ -214,8 +214,6 @@
         exceptions.AlreadyExistsError.__init__(self, message, cause, http_response)
 
 
-<<<<<<< HEAD
-=======
 class InsufficientPermissionError(exceptions.PermissionDeniedError):
     """The credential used to initialize the SDK lacks required permissions."""
 
@@ -228,7 +226,6 @@
         exceptions.PermissionDeniedError.__init__(self, message, cause, http_response)
 
 
->>>>>>> ffebd3cd
 class InvalidDynamicLinkDomainError(exceptions.InvalidArgumentError):
     """Dynamic link domain in ActionCodeSettings is not authorized."""
 
@@ -275,11 +272,8 @@
 _CODE_TO_EXC_TYPE = {
     'DUPLICATE_EMAIL': EmailAlreadyExistsError,
     'DUPLICATE_LOCAL_ID': UidAlreadyExistsError,
-<<<<<<< HEAD
-=======
     'EMAIL_EXISTS': EmailAlreadyExistsError,
     'INSUFFICIENT_PERMISSION': InsufficientPermissionError,
->>>>>>> ffebd3cd
     'INVALID_DYNAMIC_LINK_DOMAIN': InvalidDynamicLinkDomainError,
     'INVALID_ID_TOKEN': InvalidIdTokenError,
     'PHONE_NUMBER_EXISTS': PhoneNumberAlreadyExistsError,
