--- conflicted
+++ resolved
@@ -572,16 +572,10 @@
         request = json.loads(recorder[0].body.decode())
         assert request == {'localId' : 'testuser', 'customAttributes' : claims}
 
-<<<<<<< HEAD
-    def test_set_custom_user_claims_remove(self, user_mgt_app):
-        _, recorder = _instrument_user_manager(user_mgt_app, 200, '{"localId":"testuser"}')
-        auth.set_custom_user_claims('testuser', auth.DELETE_ATTRIBUTE, app=user_mgt_app)
-=======
     @pytest.mark.parametrize('claims', [None, auth.DELETE_ATTRIBUTE])
     def test_set_custom_user_claims_remove(self, user_mgt_app, claims):
         _, recorder = _instrument_user_manager(user_mgt_app, 200, '{"localId":"testuser"}')
         auth.set_custom_user_claims('testuser', claims, app=user_mgt_app)
->>>>>>> ffebd3cd
         request = json.loads(recorder[0].body.decode())
         assert request == {'localId' : 'testuser', 'customAttributes' : json.dumps({})}
 
@@ -758,10 +752,6 @@
     def test_list_users_error(self, user_mgt_app):
         _instrument_user_manager(user_mgt_app, 500, '{"error":"test"}')
         with pytest.raises(exceptions.InternalError) as excinfo:
-<<<<<<< HEAD
-            auth.list_users(app=user_mgt_app)
-        assert str(excinfo.value) == 'Unexpected error response: {"error":"test"}'
-=======
             auth.list_users(app=user_mgt_app)
         assert str(excinfo.value) == 'Unexpected error response: {"error":"test"}'
 
@@ -779,7 +769,6 @@
         assert str(excinfo.value) == msg
         assert excinfo.value.http_response is not None
         assert excinfo.value.cause is not None
->>>>>>> ffebd3cd
 
     def _check_page(self, page):
         assert isinstance(page, auth.ListUsersPage)
@@ -855,11 +844,7 @@
             auth.UserMetadata(**arg)
 
 
-<<<<<<< HEAD
-class TestImportUserRecord(object):
-=======
 class TestImportUserRecord:
->>>>>>> ffebd3cd
 
     _INVALID_USERS = (
         [{'display_name': arg} for arg in INVALID_STRINGS[1:]] +
@@ -1168,11 +1153,7 @@
         assert int(request['validSince']) <= int(after_time)
 
 
-<<<<<<< HEAD
-class TestActionCodeSetting(object):
-=======
 class TestActionCodeSetting:
->>>>>>> ffebd3cd
 
     def test_valid_data(self):
         data = {
@@ -1217,11 +1198,7 @@
             _user_mgt.encode_action_code_settings({"foo":"bar"})
 
 
-<<<<<<< HEAD
-class TestGenerateEmailActionLink(object):
-=======
 class TestGenerateEmailActionLink:
->>>>>>> ffebd3cd
 
     def test_email_verification_no_settings(self, user_mgt_app):
         _, recorder = _instrument_user_manager(user_mgt_app, 200, '{"oobLink":"https://testlink"}')
